--- conflicted
+++ resolved
@@ -183,11 +183,7 @@
         cdef double dx, dy, dz, dr, idr,  idr3
         cdef double aa=(self.b*self.b*8.0)/3.0, vv1, vv2, aidr2
         cdef double vx, vy, vz, 
-<<<<<<< HEAD
-        cdef double sxx, sxy, sxz, syz, syy, srr, srx, sry, srz, mus = (28.0*self.a*self.a)/24 
-=======
         cdef double sxx, sxy, sxz, syz, syy, srr, srx, sry, srz, mus = -(28.0*self.b*self.b)/24 
->>>>>>> fc05793a
  
         for i in prange(N, nogil=True):
             vx=0; vy=0;   vz=0;
@@ -305,17 +301,9 @@
                     vry = vxy*dx +  vyy*dy + vyz*dz  
                     vrz = vxz*dx +  vyz*dy - (vxx+vyy)*dz 
 
-<<<<<<< HEAD
                     v[i]     += mud * (vry * dz - vrz * dy) * idr5
                     v[i+N]   += mud * (vrz * dx - vrx * dz) * idr5
                     v[i+2*N] += mud * (vrx * dy - vry * dx) * idr5
-                else:
-                    pass
-=======
-                    v[i]   -= 8*( dy*vrz - dz*vry )*idr5
-                    v[i+N] -= 8*( dz*vrx - dx*vrz )*idr5
-                    v[i+Z] -= 8*( dx*vry - dy*vrx )*idr5 
->>>>>>> fc05793a
         return
 
 
@@ -413,17 +401,9 @@
                     mrry = mxxy*(dx*dx-dz*dz) + myyy*(dy*dy-dz*dz) +  2*mxyy*dx*dy + 2*mxyz*dx*dz  +  2*myyz*dy*dz
                     mrrz = mxxz*(dx*dx-dz*dz) + myyz*(dy*dy-dz*dz) +  2*mxyz*dx*dy - 2*(mxxx+mxyy)*dx*dz  - 2*(mxxy+myyy)*dy*dz
                     
-<<<<<<< HEAD
                     v[i]     -= mud*( dy*mrrz - dz*mrry )*idr7
                     v[i+N]   -= mud*( dz*mrrx - dx*mrrz )*idr7
                     v[i+2*N] -= mud*( dx*mrry - dy*mrrx )*idr7
-                else:
-                    pass
-=======
-                    v[i]      -= 6*( dy*mrrz - dz*mrry )*idr7
-                    v[i+N]   -= 6*( dz*mrrx - dx*mrrz )*idr7
-                    v[i+2*N] -= 6*( dx*mrry - dy*mrrx )*idr7
->>>>>>> fc05793a
         return
 
 
@@ -534,11 +514,7 @@
 
         cdef int N = self.N, i, j, Z=2*N 
         cdef double dx, dy, dz, idr, idr5, ox, oy, oz
-<<<<<<< HEAD
-        cdef double sxx, sxy, sxz, syz, syy, srr, srx, sry, srz, mus = (28.0*self.a*self.a)/24
-=======
         cdef double sxx, sxy, sxz, syz, syy, srr, srx, sry, srz, mus = -(28.0*self.b*self.b)/24
->>>>>>> fc05793a
  
         for i in prange(N, nogil=True):
             ox=0;   oy=0;   oz=0;
@@ -562,15 +538,9 @@
                     oy += 3*(srz*dx - srx*dz )*idr5
                     oz += 3*(srx*dy - sry*dx )*idr5
                     
-<<<<<<< HEAD
-            o[i]    += ox*mus
+            o[i]   += ox*mus
             o[i+N]  += oy*mus
-            o[i+xx] += oz*mus
-=======
-            o[i]   += ox*mus
-            o[i+N] += oy*mus
             o[i+Z] += oz*mus
->>>>>>> fc05793a
         return                 
     
     
@@ -614,17 +584,9 @@
                     vry = vxy*dx +  vyy*dy + vyz*dz  
                     vrz = vxz*dx +  vyz*dy - (vxx+vyy)*dz 
 
-<<<<<<< HEAD
                     o[i]     +=  mud * (-2 * vrx + 5 * vrr * dx)*idr5
                     o[i+N]   +=  mud * (-2 * vry + 5 * vrr * dy) * idr5
                     o[i+2*N] +=  mud * (-2 * vrz + 5 * vrr * dz) * idr5
-                else :
-                    pass 
-=======
-                    o[i]   +=  ( 32*vrx- 20*vrr*dx )*idr5
-                    o[i+N] +=  ( 32*vry- 20*vrr*dy )*idr5
-                    o[i+Z] +=  ( 32*vrz- 20*vrr*dz )*idr5
->>>>>>> fc05793a
         return
 
 
@@ -727,8 +689,6 @@
                     o[i]     += mud * (15 * mrrx * idr7 - 35 * mrrr * dx * idr9)
                     o[i+N]   += mud * (15 * mrry * idr7 - 35 * mrrr * dy * idr9)
                     o[i+2*N] += mud * (15 * mrrz * idr7 - 35 * mrrr * dz * idr9)
-                else:
-                    pass 
         return
 
 
